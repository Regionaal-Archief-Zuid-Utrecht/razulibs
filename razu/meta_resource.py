--- conflicted
+++ resolved
@@ -207,26 +207,12 @@
 
     def set_restrictions_public_availability(self, beperking_term) -> None:
         self.add_properties({
-<<<<<<< HEAD
             MDTO.beperkingGebruik: StructuredMetaResource._beperkingen_openbaarheid.get_concept(beperking_term).get_uri()
-=======
-            LDTO.beperkingGebruik: {
-                RDF.type: LDTO.BeperkingGebruikGegevens,  
-                LDTO.beperkingGebruikType: StructuredMetaResource._beperkingen_openbaarheid.get_concept(beperking_term).get_uri()
-            }
->>>>>>> a7ac54ef
         })
 
     def set_license(self, license_term) -> None:
         self.add_properties({
-<<<<<<< HEAD
             MDTO.beperkingGebruik: StructuredMetaResource._licenties.get_concept(license_term).get_uri()
-=======
-            LDTO.beperkingGebruik: {
-                RDF.type: LDTO.BeperkingGebruikGegevens,  
-                LDTO.beperkingGebruikType: StructuredMetaResource._licenties.get_concept(license_term).get_uri()
-            }
->>>>>>> a7ac54ef
         })
 
     def add_based_on_source(self, source) -> None:
