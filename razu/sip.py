--- conflicted
+++ resolved
@@ -45,11 +45,8 @@
         for resource in self.values():
             callback(resource)
 
-<<<<<<< HEAD
+
     def process_having_referenced_files(self, callback: callable) -> None:
-=======
-    def process_with_referenced_files(self, callback: callable) -> None:
->>>>>>> d0d2b3e2
         """Process all meta resources with referenced files using the provided callback function."""
         for resource in self.with_referenced_files:
             callback(resource)
@@ -76,11 +73,7 @@
         return sip
 
     @classmethod
-<<<<<<< HEAD
-    def load_existing(cls, sip_directory: str, resources_directory: str) -> 'Sip':
-=======
     def load_existing(cls, sip_directory: str, resources_directory=None) -> 'Sip':
->>>>>>> d0d2b3e2
         sip = cls(sip_directory, resources_directory)
         sip._open_existing_sip()
         sip._load_graph()
@@ -153,13 +146,9 @@
 
     def store_meta_resources(self) -> None:
         """Store all meta resources and their referenced files."""
-<<<<<<< HEAD
         self.meta_resources.process_all(self.store_resource)
         self.meta_resources.process_having_referenced_files(self.store_referenced_file)
-=======
-        self.meta_resources.process_all(self.store_metadata_resource)
-        self.meta_resources.process_with_referenced_files(self.store_referenced_file)
->>>>>>> d0d2b3e2
+
         # self.log_event.process_queue()
         # self.log_event.save()
         self.manifest.save()
@@ -172,33 +161,23 @@
 
     def save(self):
         """Save all meta resources and their referenced files."""
-<<<<<<< HEAD
+
         self.meta_resources.process_all(self.store_resource)
         self.meta_resources.process_having_referenced_files(self.store_referenced_file)
         # self.log_event.process_queue()
         # self.log_event.save()
-=======
-        self.meta_resources.process_all(self.store_metadata_resource)
-        self.meta_resources.process_with_referenced_files(self.store_referenced_file)
-        self.log_event.process_queue()
-        self.log_event.save()
->>>>>>> d0d2b3e2
         self.manifest.save()
 
     def _load_graph(self):
         id_factory = Identifiers(self.cfg)
         for filename in os.listdir(self.sip_directory):
-<<<<<<< HEAD
-            if filename.endswith(self.cfg.metadata_extension):
-                meta_resource = StructuredMetaResource()
-=======
+
             if os.path.isfile(os.path.join(self.sip_directory, filename)) and filename.endswith(f"{self.cfg.metadata_suffix}.{self.cfg.metadata_extension}"):
                 if self.archive_creator_id is None:
                     self.archive_creator_id = id_factory.extract_source_id_from_filename(filename)
                     self.dataset_id = id_factory.extract_archive_id_from_filename(filename)
                 id = id_factory.extract_id_from_file_path(filename)
                 meta_resource = StructuredMetaResource(id=id)
->>>>>>> d0d2b3e2
                 meta_resource.load()
                 self.meta_resources[id] = meta_resource
 
@@ -206,9 +185,5 @@
         id_factory = Identifiers(self.cfg)
         filenames = [f for f in os.listdir(self.sip_directory) if os.path.isfile(os.path.join(self.sip_directory, f))]
         filename = filenames[0] if filenames else None
-<<<<<<< HEAD
-        return util.extract_source_from_filename(filename), util.extract_archive_from_filename(filename)
-        
-=======
-        return  id_factory.extract_source_id_from_filename(filename), id_factory.extract_archive_id_from_filename(filename)
->>>>>>> d0d2b3e2
+
+        return  id_factory.extract_source_id_from_filename(filename), id_factory.extract_archive_id_from_filename(filename)