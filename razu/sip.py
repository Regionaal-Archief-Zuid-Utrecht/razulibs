--- conflicted
+++ resolved
@@ -4,24 +4,6 @@
 from datetime import datetime
 from rdflib import URIRef, BNode
 
-<<<<<<< HEAD
-from razuconfig import RazuConfig
-from concept_resolver import ConceptResolver
-from meta_resource import StructuredMetaResource
-from meta_graph import MetaGraph
-from manifest import Manifest
-
-import util as util
-
-
-class Sip:
-
-    def __init__(self, sip_dir, archive_creator_id, dataset_id: str) -> None:
-        """
-        Loads a SIP from sip_dir or
-        creates one.
-        """
-=======
 from .razuconfig import RazuConfig
 from .concept_resolver import ConceptResolver
 from .meta_resource import StructuredMetaResource
@@ -36,16 +18,11 @@
     """
 
     def __init__(self, sip_dir, archive_creator_id, dataset_id: str) -> None:
->>>>>>> 3c20ddd8
         self.sip_dir = sip_dir
         self.archive_creator_id = archive_creator_id
         self.dataset_id = dataset_id
         self.meta_resources = {}
-<<<<<<< HEAD
-
-=======
         
->>>>>>> 3c20ddd8
         actoren = ConceptResolver('actor')
         self.archive_creator_uri = actoren.get_concept_uri(self.archive_creator_id)
         self.cfg = RazuConfig(archive_creator_id=archive_creator_id, archive_id=dataset_id, save_dir=sip_dir, save=True)
@@ -55,12 +32,6 @@
             print(f"Created empty SIP at {self.sip_dir}.")
 
         self.manifest = Manifest(self.sip_dir, self.cfg.manifest_filename)
-<<<<<<< HEAD
-        self._load_meta_resources()
-
-    def save_graph(self):
-
-=======
         if len(self.manifest.get_filenames()) > 0:
             self._load_graph()
 
@@ -69,7 +40,6 @@
         for resource in self.meta_resources.values():
             graph += resource.graph
         print(graph.serialize(format=format))
->>>>>>> 3c20ddd8
 
     def create_resource(self, id = None, rdf_type = None) -> StructuredMetaResource:
         resource = StructuredMetaResource(id, rdf_type)
@@ -79,21 +49,9 @@
     def get_resource_by_id(self, id) -> StructuredMetaResource:
         return self.meta_resources[id]
 
-<<<<<<< HEAD
-        if 'rdf_type' in kwargs:
-            valid_kwargs['rdf_type'] = kwargs['rdf_type']
-        return StructuredMetaResource(**valid_kwargs)
-
-    def store_object(self, object: StructuredMetaResource, source_dir = None):
-        # process the metadata-file:
-        self.graph += object
-        object.save()
-        md5checksum = self.manifest.calculate_md5(object.meta_file_path)
-=======
     def store_resource(self, resource: StructuredMetaResource, source_dir = None): # TODO  name something like "persist_resource"  ?
         resource.save()
         md5checksum = self.manifest.calculate_md5(resource.file_path)
->>>>>>> 3c20ddd8
         md5date = datetime.now().strftime("%Y-%m-%dT%H:%M:%S")
         self.manifest.add_entry(resource.filename, md5checksum, md5date) 
         self.manifest.update_entry(resource.filename, {
@@ -117,16 +75,6 @@
                 "OriginalFilename": resource.ext_file_original_filename
             })
         self.manifest.save()
-<<<<<<< HEAD
-
-    def _load_meta_resources(self):
-        for filename in self.manifest.get_filenames():
-            if filename.endswith(f"{self.cfg.metadata_suffix}.json"):
-                file_path = os.path.join(self.sip_dir, filename)
-                id = util.extract_id_from_filename(file_path)
-                self.meta_resources[id] = StructuredMetaResource(id=id)
-                self.meta_resources[id].load(file_path)
-=======
      
     def validate(self):
         self.manifest.verify()
@@ -141,5 +89,4 @@
                 id = util.extract_id_from_filename(filename)
                 meta_resource = StructuredMetaResource(id=id)
                 meta_resource.load()
-                self.meta_resources[id] = meta_resource
->>>>>>> 3c20ddd8
+                self.meta_resources[id] = meta_resource