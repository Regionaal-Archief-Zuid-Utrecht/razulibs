import os
import pandas as pd
from rdflib import Literal, URIRef

from razu.config import Config
from razu.meta_resource import StructuredMetaResource
from razu.concept_resolver import ConceptResolver
from razu.meta_graph import MetaGraph, RDF, RDFS, MDTO, SCHEMA, GEO, PREMIS, XSD, SKOS

import razu.util
import extra                # Functions specific for this import

<<<<<<< HEAD
"""	
This demo aims to provide a simple example of how  metadata from a CSV file can be transformed to RDF.
=======
if __name__ == "__main__":

    cfg = RazuConfig(archive_creator_id="G0321", archive_id="661", save_directory="output")
>>>>>>> d65a72a6

The RDF conforms to the MDTO derived model as used by RAZU.
The RDF is displayed on screen and saved to the default output directory (known as "context.default_sip_directory").

Make sure the settings file config.yaml is available, for example in the present working directory.
"""	


def main():
    
    # Initialize RDF concept resolvers, used to convert labels, notations or identifiers
    # in a given vocabulary to their respective URIs.
    actoren = ConceptResolver("actor")
    aggregatieniveaus = ConceptResolver("aggregatieniveau")
    algoritmes = ConceptResolver("algoritme")
    bestandsformaten = ConceptResolver("bestandsformaat")
    betrokkenheden = ConceptResolver("betrokkenheid")
    dekkingintijdtypen = ConceptResolver("dekkingintijdtype")
    licenties = ConceptResolver("licentie")
    locaties = ConceptResolver("locatie")
    openbaarheden = ConceptResolver("openbaarheid")
    soorten = ConceptResolver("soort")
    waarderingen = ConceptResolver("waardering")

    # Initialize global configuration
    context = Config.initialize()

    # Initialize the context with settings for this specific run
    context.add_properties(
        archive_id="661",
        archive_creator_id=actoren.get_concept_value("Gemeente Houten", SKOS.notation),
        sip_directory=context.default_sip_directory
    )
    os.makedirs(context.sip_directory, exist_ok=True)

    # Read the CSV files with metadata and DROID outputs
    script_directory = os.path.dirname(os.path.abspath(__file__))
    meta_path = os.path.join(script_directory, f"./{context.default_metadata_directory}/metadata.csv")
    droid_path = os.path.join(script_directory, f"./{context.default_metadata_directory}/droid.csv")

    meta_df = pd.read_csv(meta_path, delimiter=';')
    droid_df = pd.read_csv(droid_path, index_col='NAME')
    droid_df['SIZE'] = droid_df['SIZE'].fillna(0).astype(int)  # Force this column to be handled as integers
    checksum_date = razu.util.get_last_modified(droid_path)

    graph = MetaGraph()

    # For bookkeeping around series and date range, while going through the csv:
    current_serie = None
    serie = None
    earliest_date = None
    latest_date = None

    # Now process each row of the metadata spreadsheet:
    for index, row in meta_df.iterrows():

        # ARCHIEF
        # The highest level is implictly defined in the metadata, create it when processing the first row:
        if index == 0:
            archive = StructuredMetaResource()
            archive.add_properties({
                RDFS.label: "Luchtfoto's Gemeente Houten",
                MDTO.naam: "Luchtfoto's Gemeente Houten",
                MDTO.omschrijving: "Gedigitaliseerde luchtfoto's Gemeente Houten",
                MDTO.archiefvormer: URIRef(actoren.get_concept("Gemeente Houten").get_uri()),
                MDTO.aggregatieniveau: URIRef(aggregatieniveaus.get_concept_uri("Archief")),
                MDTO.identificatie: {
                    RDF.type: MDTO.IdentificatieGegevens,    
                    MDTO.identificatieKenmerk: context.archive_id,
                    MDTO.identificatieBron: "Toegangen Regionaal Archief Zuid-Utrecht"
                },
                MDTO.waardering: URIRef(waarderingen.get_concept_uri("Blijvend te bewaren"))
            })
            # Predicates to be added later in the script: mdto:dekkingInTijd en mdt:bevatOnderdeel

        # SERIE
        if current_serie != row['Serie']:
            # Assuming csv is ordered by series, this must be a new series
            current_serie = row['Serie']

            if serie is not None:
                # Store the previous serie, we dealt with that already
                serie.save()
                graph += serie

            serie = StructuredMetaResource()
            serie.add_properties({
                RDFS.label: f"Luchtfoto's Houten serie {row['Serie']}",
                MDTO.naam: f"Luchtfoto's Houten serie {row['Serie']}",
                MDTO.aggregatieniveau: URIRef(aggregatieniveaus.get_concept_uri("Serie")),
                MDTO.archiefvormer: URIRef(actoren.get_concept_uri("Gemeente Houten")),
                MDTO.identificatie: {
                    RDF.type: MDTO.IdentificatieGegevens,
                    MDTO.identificatieBron: "Gemeente Houten",
                    MDTO.identificatieKenmerk: str(row['Serie']) 
                }
            })

            # Add relations with the upper 'Archief' level
            archive.add(MDTO.bevatOnderdeel, serie.uri)
            serie.add(MDTO.isOnderdeelVan, archive.uri)

        # RECORD / archiefstuk
        record = StructuredMetaResource()
        record.add_properties({
            RDFS.label: f"{row['Titel']}",
            MDTO.naam: f"{row['Titel']}",
            MDTO.aggregatieniveau: URIRef(aggregatieniveaus.get_concept_uri("Archiefstuk")),
            MDTO.archiefvormer: URIRef(actoren.get_concept_uri("Gemeente Houten")),
            MDTO.omschrijving: row['Beschrijving voorkant'],
            MDTO.classificatie: [
                URIRef(soorten.get_concept_uri(row['Soort'])),
                URIRef(soorten.get_concept_uri(row['Kleurtype']))
            ],
            MDTO.dekkingInRuimte: URIRef(locaties.get_concept_uri(row['Plaats 1'])),
            MDTO.identificatie: [
                {
                    RDF.type: MDTO.IdentificatieGegevens,
                    MDTO.identificatieBron: f"Inventarissen Toegang {context.archive_id} RAZU",
                    MDTO.identificatieKenmerk: str(row['Inventarisnummer']) 
                },
                {
                    RDF.type: MDTO.IdentificatieGegevens,
                    MDTO.identificatieBron: "Gemeente Houten",
                    MDTO.identificatieKenmerk: f"doos: {row['Doos-nummer']} volgnummer: {row['Volgnummer']}" 
                },
            ],
            MDTO.betrokkene: {
                RDF.type: MDTO.BetrokkeneGegevens,
                MDTO.betrokkeneTypeRelatie: URIRef(betrokkenheden.get_concept_uri(row['Betrokkene type'])),
                MDTO.betrokkeneActor: URIRef(actoren.get_concept_uri(row['Fotograaf naam']))
            },
            MDTO.raadpleeglocatie: {
                RDF.type: MDTO.RaadpleeglocatieGegevens,
                MDTO.raadpleeglocatieFysiek: {
                    RDF.type: MDTO.VerwijzingGegevens,
                    MDTO.verwijzingNaam: f"Regionaal Archief Zuid Utrecht {row['Plaats']}" 
                }
            },
            MDTO.dekkingInTijd: { 
                RDF.type: MDTO.DekkingInTijdGegevens,
                MDTO.dekkingInTijdBeginDatum: razu.util.date_type(row['Datering']),
                MDTO.dekkingInTijdType: URIRef(dekkingintijdtypen.get_concept_uri("Opname"))
            },
            MDTO.beperkingGebruik: [
                { 
                    RDF.type: MDTO.BeperkingGebruikGegevens, 
                    MDTO.beperkingGebruikType: URIRef(licenties.get_concept_uri(row['Auteursrecht']))
                },
                { 
                    RDF.type: MDTO.BeperkingGebruikGegevens,     
                    MDTO.beperkingGebruikType: URIRef(openbaarheden.get_concept_uri('Openbaar'))
                }
            ],
            GEO.scale: row['Schaal'],
            GEO.hasBoundingBox: {
                RDF.type: GEO.Geometry,
                GEO.asWKT: Literal(extra.create_polygon(row['Coördinaat - Linksonder'], row['Coördinaat Rechtsboven']),
                                   datatype=GEO.wktLiteral),
                GEO.crs: URIRef("http://www.opengis.net/def/crs/OGC/1.3/CRS84")  
            },
            SCHEMA.width: {
                RDF.type: SCHEMA.QuantitativeValue,
                SCHEMA.unitCode: "CMT",
                SCHEMA.value: row['Breedte (cm)']
            },
            SCHEMA.height: {
                RDF.type: SCHEMA.QuantitativeValue,
                SCHEMA.unitCode: "CMT",
                SCHEMA.value: row['Hoogte (cm)']
            } 
        })

        # Optional fields
        if not pd.isna(row['Plaats 2']):
            record.add(MDTO.dekkingInRuimte, URIRef(locaties.get_concept_uri(row['Plaats 2'])))

        if not pd.isna(row['Plaats 3']):
            record.add(MDTO.dekkingInRuimte, URIRef(locaties.get_concept_uri(row['Plaats 3'])))

        if not pd.isna(row['Bijzonderheden']):
            record.add_properties({
                SCHEMA.review:  {
                    RDF.type: SCHEMA.Review,
                    SCHEMA.reviewBody: row['Bijzonderheden']
                }
            })

        # Create links:
        serie.add(MDTO.bevatOnderdeel, record.uri)
        record.add(MDTO.isOnderdeelVan, serie.uri)

        # BESTAND
        original_filename = extra.maak_bestandsnaam(row['Doos-nummer'], row['Inventarisnummer'])
        droid_row = droid_df.loc[original_filename] 

        bestand = StructuredMetaResource(rdf_type=MDTO.Bestand)
        bestand.add_properties({
            MDTO.naam: f"{row['Titel']} {row['Doos-nummer']}:{row['Volgnummer']}",
            PREMIS.originalName: original_filename,
            MDTO.checksum: { 
                RDF.type: MDTO.ChecksumGegevens,
                MDTO.checksumAlgoritme: URIRef(algoritmes.get_concept_uri("MD5")),
                MDTO.checksumDatum: Literal(checksum_date, datatype=XSD.dateTime),
                MDTO.checksumWaarde: f"{droid_row['MD5_HASH']}"  
            },
            MDTO.bestandsformaat: URIRef(bestandsformaten.get_concept_uri(droid_row['PUID'])),
            MDTO.omvang: Literal(int(droid_row['SIZE']), datatype=XSD.integer),
            MDTO.URLBestand: Literal(
                f"https://{context.archive_creator_id.lower()}.{context.storage_base_domain}/{bestand.uid}"
                f".{bestandsformaten.get_concept_value(droid_row['PUID'], SKOS.notation)}",
                datatype=XSD.anyURI
            )
        })

        # Create links:
        record.add(MDTO.heeftRepresentatie, bestand.uri)
        bestand.add(MDTO.isRepresentatieVan, record.uri)

        # Store and add to graph
        record.save()
        graph += record
        bestand.save()
        graph += bestand

        # Here we determine the date range at archive level:
        # note that this code might go wrong if date not in iso-format
        if earliest_date is None or row['Datering'] < earliest_date:
            earliest_date = row['Datering'] 
        if latest_date is None or row['Datering'] > latest_date:
            latest_date = row['Datering'] 

    # Now we have looped through all rows, we know the archive's coverage in time:
    archive.add_properties({
        MDTO.dekkingInTijd: {
            RDF.type: MDTO.DekkingInTijdGegevens,
            MDTO.dekkingInTijdBeginDatum: razu.util.date_type(earliest_date),
            MDTO.dekkingInTijdEindDatum: razu.util.date_type(latest_date),
            MDTO.dekkingInTijdType: URIRef(dekkingintijdtypen.get_concept_uri("Opname"))
        }
    })

    archive.save()

    # This is only relevant if we want to see the output of the generated rdf:
    graph += archive
    graph += serie
    print(graph.serialize(format='turtle'))

if __name__ == "__main__":
    main()<|MERGE_RESOLUTION|>--- conflicted
+++ resolved
@@ -10,20 +10,14 @@
 import razu.util
 import extra                # Functions specific for this import
 
-<<<<<<< HEAD
 """	
 This demo aims to provide a simple example of how  metadata from a CSV file can be transformed to RDF.
-=======
-if __name__ == "__main__":
-
-    cfg = RazuConfig(archive_creator_id="G0321", archive_id="661", save_directory="output")
->>>>>>> d65a72a6
-
 The RDF conforms to the MDTO derived model as used by RAZU.
 The RDF is displayed on screen and saved to the default output directory (known as "context.default_sip_directory").
 
 Make sure the settings file config.yaml is available, for example in the present working directory.
 """	
+
 
 
 def main():
