# Leesmij RAZU classes
*work in progress*

## Classes voor het maken van RDF

<<<<<<< HEAD
### MetaObject
Centrale class voor generatie van RDF is [`MetaObject`](meta_resource.py). Deze is gericht op het eenvoudig kunnen aanmaken en vullen van RDF-objecten, zoals het creëren van een object met een dictionary. Het is hierbij gebaseerd de generiekere class [rdf_resource.py](RDFResource) die geen directe relatie heeft met het edepot of daar gehanteerde modellen.  MDTO of een ander model.
=======
### RDFResource :: MetaResource :: StructuredMetaResource
Centrale class voor generatie van RDF is [`StructuredMetaResource`](meta_resource.py). Deze is gericht op het eenvoudig kunnen aanmaken en vullen, opslaan en inladen van RDF-objecten. Het generiekere [`MetaResource`](meta_resource.py) is agnostisch ten aanzien van de inhoud van de RDF, en kent dan ook geen standaarden zoals MDTO. Iedere instantie van `MetaResource` is te herkennen aan een `id` (een integer waarde die uniek is binnen de toegang), een geregelateerde `uid` die wel unieke identifcieert en uiteraard ook de `uri`. De basis-class [RDFResource](rdf_resource.py) biedt enkel voorzieningen om makkelijk RDF aan te maken.
>>>>>>> 3c20ddd8

### Config en RAZUConfig
De class [`Config`](config.py) is een generieke *singleton* class voor het vastleggen en opvragen van configuratie-parameters. De subclass hiervan genaamd [`RAZUConfig`](razuconfig.py) vult deze aan met parameter gebaseerde bedrijfslogica (zoals het combineren van parameters tot een nieuwe property) en parameters met *default*  waarden.

### ConceptResolver en Concept
[`ConceptResolver`](concept_resolver.py) kan op basis van termen die gebruikt zijn als naam of label in waardenlijsten een `Concept` teruggeven. Dit `Concept` kan bevraagd worden, bijvoorbeeld voor de waarde van een specifiek predicaat.  Opvragingen gebeuren via SPARQL. Om onnodige belasting van endpoints te vermijden is het een *singleton* class die gebruik maakt van *caching* in de vorm van een *dictionary*. Een `Concept` kan ook direct geïnstantieerd worden door een bestaande concept-URI op te geven. Gebruikt [`SparqlEndpointManager`](sparql_endpoint_manager.py).

### Incrementer
[`Incrementer`](incrementer.py) biedt een eenvoudige teller die gebruikt wordt in `MetaObject` om unieke URIs of identifiers te kunnen genereren.

### Util
[`Util`](util.py) is bedoeld voor het bieden van generieke functies voor dataconversies.

## Classes voor datamanagement

### Sip
Het maken van een SIP (*submission information package*) verloopt via class [`Sip`](sip.py). Deze class maakt daarbij o.a. gebruik van [`Manifest`](manifest.py) voor het maken, controleren en aanvullen van een `manifest`-bestand van het SIP. Het manifest geeft aan welke bestanden er in een directorystructuur verwacht worden en wat de checksum van die bestanden is. Het manifest maalt het zo mogelijk om de integriteit van de data in het SIP te kunnen controleren.

## Edepot
[`Edepot`](edepot.py) (en het onderliggende [`S3Storage`](s3storage.py)) zijn voor het  ingesten van het SIP naar de S3 storagee van het edepot. <|MERGE_RESOLUTION|>--- conflicted
+++ resolved
@@ -3,13 +3,8 @@
 
 ## Classes voor het maken van RDF
 
-<<<<<<< HEAD
-### MetaObject
-Centrale class voor generatie van RDF is [`MetaObject`](meta_resource.py). Deze is gericht op het eenvoudig kunnen aanmaken en vullen van RDF-objecten, zoals het creëren van een object met een dictionary. Het is hierbij gebaseerd de generiekere class [rdf_resource.py](RDFResource) die geen directe relatie heeft met het edepot of daar gehanteerde modellen.  MDTO of een ander model.
-=======
 ### RDFResource :: MetaResource :: StructuredMetaResource
 Centrale class voor generatie van RDF is [`StructuredMetaResource`](meta_resource.py). Deze is gericht op het eenvoudig kunnen aanmaken en vullen, opslaan en inladen van RDF-objecten. Het generiekere [`MetaResource`](meta_resource.py) is agnostisch ten aanzien van de inhoud van de RDF, en kent dan ook geen standaarden zoals MDTO. Iedere instantie van `MetaResource` is te herkennen aan een `id` (een integer waarde die uniek is binnen de toegang), een geregelateerde `uid` die wel unieke identifcieert en uiteraard ook de `uri`. De basis-class [RDFResource](rdf_resource.py) biedt enkel voorzieningen om makkelijk RDF aan te maken.
->>>>>>> 3c20ddd8
 
 ### Config en RAZUConfig
 De class [`Config`](config.py) is een generieke *singleton* class voor het vastleggen en opvragen van configuratie-parameters. De subclass hiervan genaamd [`RAZUConfig`](razuconfig.py) vult deze aan met parameter gebaseerde bedrijfslogica (zoals het combineren van parameters tot een nieuwe property) en parameters met *default*  waarden.
